--- conflicted
+++ resolved
@@ -125,11 +125,7 @@
                     source_filter = st.selectbox(
                         "Filter by Source:",
                         ["All", "Known", "Unknown Source"],
-<<<<<<< HEAD
-                        key="source_filter",
-=======
                         key="source_filter_tab1",
->>>>>>> 0dcc7180
                     )
 
                 # Apply filters
@@ -191,131 +187,6 @@
 
         # Tab 2: Variable Actions
         with tab2:
-<<<<<<< HEAD
-            st.markdown("### 🔄 Variable Flow Tracking")
-            st.info(
-                "Trace how variables flow from definition through modification to usage."
-            )
-
-            # Variable selector - clean variable names for display
-            clean_variable_names = {name.strip(): name for name in variables.keys()}
-            display_names = sorted(clean_variable_names.keys())
-
-            if display_names:
-                selected_display_var = st.selectbox(
-                    "Select Variable to Trace:",
-                    options=display_names,
-                    key="flow_var_selector",
-                )
-                # Get the original key for data lookup
-                selected_var = clean_variable_names.get(selected_display_var)
-
-                if selected_var and selected_var in variables:
-                    var_data = variables[selected_var]
-
-                    st.markdown(f"#### Variable Lineage: `{selected_display_var}`")
-
-                    # Flow Statistics - horizontal layout
-                    col1, col2, col3, col4 = st.columns(4)
-                    with col1:
-                        st.metric("Total Processors", var_data["processor_count"])
-                    with col2:
-                        st.metric("Definitions", var_data["definition_count"])
-                    with col3:
-                        st.metric("Usages", var_data["usage_count"])
-                    with col4:
-                        if var_data["is_external"]:
-                            st.error("⚠️ Unknown Source")
-                        else:
-                            st.success("✅ Known")
-
-                    # Flow chain table - full width
-                    st.markdown("**🔄 Processor Flow Chain:**")
-
-                    # Build flow chain table
-                    flow_data = []
-
-                    # Add definitions
-                    for definition in var_data.get("definitions", []):
-                        flow_data.append(
-                            {
-                                "Processor Name": definition["processor_name"],
-                                "Processor Type": definition["processor_type"].split(
-                                    "."
-                                )[-1],
-                                "Processor ID": definition["processor_id"],
-                                "Action": "Known",
-                                "Details": f"Creates variable in property: {definition['property_name']}",
-                                "Value/Expression": definition["property_value"],
-                            }
-                        )
-
-                    # Add usages
-                    for usage in var_data.get("usages", []):
-                        action = "USES"
-                        if "RouteOnAttribute" in usage["processor_type"]:
-                            action = "EVALUATES"
-                        elif "LogMessage" in usage["processor_type"]:
-                            action = "LOGS"
-                        elif "ExecuteStreamCommand" in usage["processor_type"]:
-                            action = "EXECUTES"
-
-                        flow_data.append(
-                            {
-                                "Processor Name": usage["processor_name"],
-                                "Processor Type": usage["processor_type"].split(".")[
-                                    -1
-                                ],
-                                "Processor ID": usage["processor_id"],
-                                "Action": action,
-                                "Details": f"Used in property: {usage['property_name']}",
-                                "Value/Expression": f"Usage: {usage['variable_expression']} in {usage['processor_name']}"
-                                + (
-                                    " (with functions)"
-                                    if usage.get("has_functions")
-                                    else ""
-                                ),
-                            }
-                        )
-
-                    if flow_data:
-                        flow_df = pd.DataFrame(flow_data)
-                        st.dataframe(
-                            flow_df, use_container_width=True, hide_index=False
-                        )
-                    else:
-                        st.info("No flow data available for this variable.")
-
-                    # Flow chains visualization
-                    flows = var_data.get("flows", [])
-                    if flows:
-                        st.markdown("#### 🔗 Variable Flow Chains")
-                        for i, flow in enumerate(flows[:5]):  # Show top 5 flows
-                            with st.expander(
-                                f"Flow Chain {i+1} (Length: {flow['chain_length']})",
-                                expanded=i == 0,
-                            ):
-                                # Show processor chain
-                                chain_processors = flow.get("processors", [])
-                                if chain_processors:
-                                    chain_text = " → ".join(
-                                        [
-                                            f"**{p['processor_name']}** ({p['processor_id']})"
-                                            for p in chain_processors
-                                        ]
-                                    )
-                                    st.markdown(chain_text)
-
-                                    # Show relationship types
-                                    relationships = flow.get("relationships", [])
-                                    if relationships:
-                                        rel_text = " → ".join(relationships)
-                                        st.caption(f"Connection types: {rel_text}")
-
-        # Tab 3: Variable Actions
-        with tab3:
-=======
->>>>>>> 0dcc7180
             st.markdown("### 📝 Variable Actions Analysis")
             st.info("Analyze how variables are defined and used across processors.")
 
